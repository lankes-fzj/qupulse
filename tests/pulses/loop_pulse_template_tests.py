--- conflicted
+++ resolved
@@ -149,7 +149,11 @@
 
         self.assertEqual(flt.parameter_names, {'k', 'a', 'b', 'c'})
 
-<<<<<<< HEAD
+    def test_parameter_names_param_only_in_constraint(self) -> None:
+        flt = ForLoopPulseTemplate(body=DummyPulseTemplate(parameter_names={'k', 'i'}), loop_index='i',
+                                   loop_range=('a', 'b', 'c',), parameter_constraints=['k<=f'])
+        self.assertEqual(flt.parameter_names, {'k', 'a', 'b', 'c', 'f'})
+
     def test_build_sequence_constraint_on_loop_var_exception(self):
         """This test is to assure the status-quo behavior of ForLoopPT handling parameter constraints affecting the loop index
         variable. Please see https://github.com/qutech/qc-toolkit/issues/232 . If the issue is resolved, this test will
@@ -157,8 +161,8 @@
         flt = ForLoopPulseTemplate(body=DummyPulseTemplate(parameter_names={'k', 'i'}), loop_index='i',
                                    loop_range=('a', 'b', 'c',), parameter_constraints=['k>i', 'k<=f'])
 
-        # loop index not showing up in parameter_names
-        self.assertEqual(flt.parameter_names, {'k', 'a', 'b', 'c'})
+        # loop index showing up in parameter_names because it appears in consraints
+        self.assertEqual(flt.parameter_names, {'f', 'k', 'a', 'b', 'c', 'i'})
 
         parameters = {'k': ConstantParameter(1), 'a': ConstantParameter(0), 'b': ConstantParameter(2),
                       'c': ConstantParameter(1), 'f': ConstantParameter(0)}
@@ -167,12 +171,6 @@
 
         # loop index not accessible in current build_sequence -> Exception
         self.assertRaises(ParameterNotProvidedException, flt.build_sequence, sequencer, parameters, dict(), dict(), dict(), block)
-=======
-    def test_parameter_names_param_only_in_constraint(self) -> None:
-        flt = ForLoopPulseTemplate(body=DummyPulseTemplate(parameter_names={'k', 'i'}), loop_index='i',
-                                   loop_range=('a', 'b', 'c',), parameter_constraints=['k<=f'])
-        self.assertEqual(flt.parameter_names, {'k', 'a', 'b', 'c', 'f'})
->>>>>>> 77a195f1
 
     def test_build_sequence(self):
         dt = DummyPulseTemplate(parameter_names={'i'})
